--- conflicted
+++ resolved
@@ -2,18 +2,11 @@
 #
 # SPDX-License-Identifier: MIT
 
-import base64
 from pathlib import Path
 from typing import Any, Optional, Union
 
 from wokwi_client.framebuffer import (
-<<<<<<< HEAD
-    compare_framebuffer_png,
-    framebuffer_png_bytes,
-    framebuffer_read,
-=======
     read_framebuffer_png_bytes,
->>>>>>> 111d3476
     save_framebuffer_png,
 )
 
@@ -21,7 +14,7 @@
 from .constants import DEFAULT_WS_URL
 from .control import set_control
 from .event_queue import EventQueue
-from .file_ops import download, upload, upload_file
+from .file_ops import upload, upload_file
 from .pins import pin_listen, pin_read
 from .protocol_types import EventMessage, ResponseMessage
 from .serial import monitor_lines, write_serial
@@ -97,34 +90,6 @@
             The response message from the server.
         """
         return await upload_file(self._transport, filename, local_path)
-
-    async def download(self, name: str) -> bytes:
-        """
-        Download a file from the simulator.
-
-        Args:
-            name: The name of the file to download.
-
-        Returns:
-            The downloaded file content as bytes.
-        """
-        result = await download(self._transport, name)
-        return base64.b64decode(result["result"]["binary"])
-
-    async def download_file(self, name: str, local_path: Optional[Path] = None) -> None:
-        """
-        Download a file from the simulator and save it to a local path.
-
-        Args:
-            name: The name of the file to download.
-            local_path: The local path to save the downloaded file. If not provided, uses the name as the path.
-        """
-        if local_path is None:
-            local_path = Path(name)
-
-        result = await self.download(name)
-        with open(local_path, "wb") as f:
-            f.write(result)
 
     async def start_simulation(
         self,
@@ -274,32 +239,10 @@
         """
         return await set_control(self._transport, part=part, control=control, value=value)
 
-<<<<<<< HEAD
-    async def framebuffer_read(self, id: str) -> ResponseMessage:
-        """Read the current framebuffer for the given device id."""
-        return await framebuffer_read(self._transport, id=id)
-
-    async def framebuffer_png_bytes(self, id: str) -> bytes:
-        """Return the current framebuffer as PNG bytes."""
-        return await framebuffer_png_bytes(self._transport, id=id)
-
-    async def save_framebuffer_png(self, id: str, path: Path, overwrite: bool = True) -> Path:
-        """Save the current framebuffer as a PNG file."""
-        return await save_framebuffer_png(self._transport, id=id, path=path, overwrite=overwrite)
-
-    async def compare_framebuffer_png(
-        self, id: str, reference: Path, save_mismatch: Optional[Path] = None
-    ) -> bool:
-        """Compare the current framebuffer with a reference PNG file."""
-        return await compare_framebuffer_png(
-            self._transport, id=id, reference=reference, save_mismatch=save_mismatch
-        )
-=======
     async def read_framebuffer_png_bytes(self, id: str) -> bytes:
         """Return the current framebuffer as PNG bytes."""
         return await read_framebuffer_png_bytes(self._transport, id=id)
 
     async def save_framebuffer_png(self, id: str, path: Path, overwrite: bool = True) -> Path:
         """Save the current framebuffer as a PNG file."""
-        return await save_framebuffer_png(self._transport, id=id, path=path, overwrite=overwrite)
->>>>>>> 111d3476
+        return await save_framebuffer_png(self._transport, id=id, path=path, overwrite=overwrite)
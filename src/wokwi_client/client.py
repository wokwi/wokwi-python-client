--- conflicted
+++ resolved
@@ -6,13 +6,6 @@
 from typing import Any, Optional, Union, cast
 
 from wokwi_client.exceptions import ProtocolError
-from wokwi_client.framebuffer import (
-    compare_framebuffer_png,
-    framebuffer_png_bytes,
-    framebuffer_read,
-    save_framebuffer_png,
-)
-
 from wokwi_client.framebuffer import (
     read_framebuffer_png_bytes,
     save_framebuffer_png,
@@ -281,32 +274,10 @@
         """
         return await set_control(self._transport, part=part, control=control, value=value)
 
-<<<<<<< HEAD
-    async def framebuffer_read(self, id: str) -> ResponseMessage:
-        """Read the current framebuffer for the given device id."""
-        return await framebuffer_read(self._transport, id=id)
-
-    async def framebuffer_png_bytes(self, id: str) -> bytes:
-        """Return the current framebuffer as PNG bytes."""
-        return await framebuffer_png_bytes(self._transport, id=id)
-
-    async def save_framebuffer_png(self, id: str, path: Path, overwrite: bool = True) -> Path:
-        """Save the current framebuffer as a PNG file."""
-        return await save_framebuffer_png(self._transport, id=id, path=path, overwrite=overwrite)
-
-    async def compare_framebuffer_png(
-        self, id: str, reference: Path, save_mismatch: Optional[Path] = None
-    ) -> bool:
-        """Compare the current framebuffer with a reference PNG file."""
-        return await compare_framebuffer_png(
-            self._transport, id=id, reference=reference, save_mismatch=save_mismatch
-        )
-=======
     async def read_framebuffer_png_bytes(self, id: str) -> bytes:
         """Return the current framebuffer as PNG bytes."""
         return await read_framebuffer_png_bytes(self._transport, id=id)
 
     async def save_framebuffer_png(self, id: str, path: Path, overwrite: bool = True) -> Path:
         """Save the current framebuffer as a PNG file."""
-        return await save_framebuffer_png(self._transport, id=id, path=path, overwrite=overwrite)
->>>>>>> 572afed4
+        return await save_framebuffer_png(self._transport, id=id, path=path, overwrite=overwrite)
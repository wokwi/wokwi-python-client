# SPDX-FileCopyrightText: 2025-present CodeMagic LTD
#
# SPDX-License-Identifier: MIT

import base64
from pathlib import Path
from typing import Any, Optional, Union

from wokwi_client.framebuffer import (
<<<<<<< HEAD
    compare_framebuffer_png,
    framebuffer_png_bytes,
    framebuffer_read,
=======
    read_framebuffer_png_bytes,
>>>>>>> 22ef062b
    save_framebuffer_png,
)

from .__version__ import get_version
from .constants import DEFAULT_WS_URL
from .control import set_control
from .event_queue import EventQueue
<<<<<<< HEAD
from .file_ops import download, download_file, upload, upload_file
from .pins import gpio_list, pin_listen, pin_read
=======
from .file_ops import download, upload, upload_file
from .pins import pin_listen, pin_read
>>>>>>> 22ef062b
from .protocol_types import EventMessage, ResponseMessage
from .serial import monitor_lines, write_serial
from .simulation import pause, restart, resume, start
from .transport import Transport


class WokwiClient:
    """
    Asynchronous client for the Wokwi Simulation API.

    This class provides methods to connect to the Wokwi simulator, upload files, control simulations,
    and monitor serial output. It is designed to be asyncio-friendly and easy to use in Python scripts
    and applications.
    """

    version: str
    last_pause_nanos: int

    def __init__(self, token: str, server: Optional[str] = None):
        """
        Initialize the WokwiClient.

        Args:
            token: API token for authentication (get from https://wokwi.com/dashboard/ci).
            server: Optional custom server URL. Defaults to the public Wokwi server.
        """
        self.version = get_version()
        self._transport = Transport(token, server or DEFAULT_WS_URL)
        self.last_pause_nanos = 0
        self._transport.add_event_listener("sim:pause", self._on_pause)
        self._pause_queue = EventQueue(self._transport, "sim:pause")

    async def connect(self) -> dict[str, Any]:
        """
        Connect to the Wokwi simulator server.

        Returns:
            A dictionary with server information (e.g., version).
        """
        return await self._transport.connect()

    async def disconnect(self) -> None:
        """
        Disconnect from the Wokwi simulator server.
        """
        await self._transport.close()

    async def upload(self, name: str, content: bytes) -> ResponseMessage:
        """
        Upload a file to the simulator from bytes content.

        Args:
            name: The name to use for the uploaded file.
            content: The file content as bytes.

        Returns:
            The response message from the server.
        """
        return await upload(self._transport, name, content)

    async def upload_file(
        self, filename: str, local_path: Optional[Path] = None
    ) -> ResponseMessage:
        """
        Upload a local file to the simulator.

        Args:
            filename: The name to use for the uploaded file.
            local_path: Optional path to the local file. If not provided, uses filename as the path.

        Returns:
            The response message from the server.
        """
        return await upload_file(self._transport, filename, local_path)

<<<<<<< HEAD
    async def download(self, name: str) -> ResponseMessage:
=======
    async def download(self, name: str) -> bytes:
>>>>>>> 22ef062b
        """
        Download a file from the simulator.

        Args:
            name: The name of the file to download.

        Returns:
<<<<<<< HEAD
            The response message from the server.
        """
        return await download(self._transport, name)
=======
            The downloaded file content as bytes.
        """
        result = await download(self._transport, name)
        return base64.b64decode(result["result"]["binary"])
>>>>>>> 22ef062b

    async def download_file(self, name: str, local_path: Optional[Path] = None) -> None:
        """
        Download a file from the simulator and save it to a local path.

        Args:
            name: The name of the file to download.
            local_path: The local path to save the downloaded file. If not provided, uses the name as the path.
        """
<<<<<<< HEAD
        await download_file(self._transport, name, local_path)
=======
        if local_path is None:
            local_path = Path(name)

        result = await self.download(name)
        with open(local_path, "wb") as f:
            f.write(result)
>>>>>>> 22ef062b

    async def start_simulation(
        self,
        firmware: str,
        elf: Optional[str] = None,
        pause: bool = False,
        chips: list[str] = [],
    ) -> ResponseMessage:
        """
        Start a new simulation with the given parameters.

        The firmware and ELF files must be uploaded to the simulator first using the
        `upload()` or `upload_file()` methods.
        The firmware file is required for the simulation to run.
        The ELF file is optional and can speed up the simulation in some cases.

        The optional `chips` parameter can be used to load custom chips into the simulation.
        For each custom chip, you need to upload two files:
        - A JSON file with the chip definition, called `<chip_name>.chip.json`.
        - A binary file with the chip firmware, called `<chip_name>.chip.bin`.

        For example, to load the `inverter` chip, you need to upload the `inverter.chip.json`
        and `inverter.chip.bin` files. Then you can pass `["inverter"]` to the `chips` parameter,
        and reference it in your diagram.json file by adding a part with the type `chip-inverter`.

        Args:
            firmware: The firmware binary filename.
            elf: The ELF file filename (optional).
            pause: Whether to start the simulation paused (default: False).
            chips: List of custom chips to load into the simulation (default: empty list).

        Returns:
            The response message from the server.
        """
        return await start(
            self._transport,
            firmware=firmware,
            elf=elf,
            pause=pause,
            chips=chips,
        )

    async def pause_simulation(self) -> ResponseMessage:
        """
        Pause the running simulation.

        Returns:
            The response message from the server.
        """
        return await pause(self._transport)

    async def resume_simulation(self, pause_after: Optional[int] = None) -> ResponseMessage:
        """
        Resume the simulation, optionally pausing after a given number of nanoseconds.

        Args:
            pause_after: Number of nanoseconds to run before pausing again (optional).

        Returns:
            The response message from the server.
        """
        return await resume(self._transport, pause_after)

    async def wait_until_simulation_time(self, seconds: float) -> None:
        """
        Pause and resume the simulation until the given simulation time (in seconds) is reached.

        Args:
            seconds: The simulation time to wait for, in seconds.
        """
        await pause(self._transport)
        remaining_nanos = seconds * 1e9 - self.last_pause_nanos
        if remaining_nanos > 0:
            self._pause_queue.flush()
            await resume(self._transport, int(remaining_nanos))
            await self._pause_queue.get()

    async def restart_simulation(self, pause: bool = False) -> ResponseMessage:
        """
        Restart the simulation, optionally starting paused.

        Args:
            pause: Whether to start the simulation paused (default: False).

        Returns:
            The response message from the server.
        """
        return await restart(self._transport, pause)

    async def serial_monitor_cat(self, decode_utf8: bool = True, errors: str = "replace") -> None:
        """
        Print serial monitor output to stdout as it is received from the simulation.

        Args:
            decode_utf8: Whether to decode bytes as UTF-8. If False, prints raw bytes (default: True).
            errors: How to handle UTF-8 decoding errors. Options: 'strict', 'ignore', 'replace' (default: 'replace').
        """
        async for line in monitor_lines(self._transport):
            if decode_utf8:
                try:
                    output = line.decode("utf-8", errors=errors)
                    print(output, end="", flush=True)
                except UnicodeDecodeError:
                    # Fallback to raw bytes if decoding fails completely
                    print(line, end="", flush=True)
            else:
                print(line, end="", flush=True)

    async def serial_write(self, data: Union[bytes, str, list[int]]) -> None:
        """Write data to the simulation serial monitor interface."""
        await write_serial(self._transport, data)

    def _on_pause(self, event: EventMessage) -> None:
        self.last_pause_nanos = int(event["nanos"])

    async def read_pin(self, part: str, pin: str) -> ResponseMessage:
        """Read the current state of a pin.

        Args:
            part: The part id (e.g. "uno").
            pin: The pin name (e.g. "A2").
        """
        return await pin_read(self._transport, part=part, pin=pin)

    async def listen_pin(self, part: str, pin: str, listen: bool = True) -> ResponseMessage:
        """Start or stop listening for changes on a pin.

        When enabled, "pin:change" events will be delivered via the transport's
        event mechanism.

        Args:
            part: The part id.
            pin: The pin name.
            listen: True to start listening, False to stop.
        """
        return await pin_listen(self._transport, part=part, pin=pin, listen=listen)

    async def gpio_list(self) -> ResponseMessage:
        """Get a list of all GPIO pins available in the simulation."""
        return await gpio_list(self._transport)

    async def set_control(
        self, part: str, control: str, value: Union[int, bool, float]
    ) -> ResponseMessage:
        """Set a control value (e.g. simulate button press).

        Args:
            part: Part id (e.g. "btn1").
            control: Control name (e.g. "pressed").
            value: Control value to set (float).
        """
        return await set_control(self._transport, part=part, control=control, value=value)

<<<<<<< HEAD
    async def framebuffer_read(self, id: str) -> ResponseMessage:
        """Read the current framebuffer for the given device id."""
        return await framebuffer_read(self._transport, id=id)

    async def framebuffer_png_bytes(self, id: str) -> bytes:
        """Return the current framebuffer as PNG bytes."""
        return await framebuffer_png_bytes(self._transport, id=id)

    async def save_framebuffer_png(self, id: str, path: Path, overwrite: bool = True) -> Path:
        """Save the current framebuffer as a PNG file."""
        return await save_framebuffer_png(self._transport, id=id, path=path, overwrite=overwrite)

    async def compare_framebuffer_png(
        self, id: str, reference: Path, save_mismatch: Optional[Path] = None
    ) -> bool:
        """Compare the current framebuffer with a reference PNG file."""
        return await compare_framebuffer_png(
            self._transport, id=id, reference=reference, save_mismatch=save_mismatch
        )
=======
    async def read_framebuffer_png_bytes(self, id: str) -> bytes:
        """Return the current framebuffer as PNG bytes."""
        return await read_framebuffer_png_bytes(self._transport, id=id)

    async def save_framebuffer_png(self, id: str, path: Path, overwrite: bool = True) -> Path:
        """Save the current framebuffer as a PNG file."""
        return await save_framebuffer_png(self._transport, id=id, path=path, overwrite=overwrite)
>>>>>>> 22ef062b
<|MERGE_RESOLUTION|>--- conflicted
+++ resolved
@@ -7,13 +7,7 @@
 from typing import Any, Optional, Union
 
 from wokwi_client.framebuffer import (
-<<<<<<< HEAD
-    compare_framebuffer_png,
-    framebuffer_png_bytes,
-    framebuffer_read,
-=======
     read_framebuffer_png_bytes,
->>>>>>> 22ef062b
     save_framebuffer_png,
 )
 
@@ -21,13 +15,8 @@
 from .constants import DEFAULT_WS_URL
 from .control import set_control
 from .event_queue import EventQueue
-<<<<<<< HEAD
-from .file_ops import download, download_file, upload, upload_file
+from .file_ops import download, upload, upload_file
 from .pins import gpio_list, pin_listen, pin_read
-=======
-from .file_ops import download, upload, upload_file
-from .pins import pin_listen, pin_read
->>>>>>> 22ef062b
 from .protocol_types import EventMessage, ResponseMessage
 from .serial import monitor_lines, write_serial
 from .simulation import pause, restart, resume, start
@@ -103,11 +92,7 @@
         """
         return await upload_file(self._transport, filename, local_path)
 
-<<<<<<< HEAD
-    async def download(self, name: str) -> ResponseMessage:
-=======
     async def download(self, name: str) -> bytes:
->>>>>>> 22ef062b
         """
         Download a file from the simulator.
 
@@ -115,16 +100,10 @@
             name: The name of the file to download.
 
         Returns:
-<<<<<<< HEAD
-            The response message from the server.
-        """
-        return await download(self._transport, name)
-=======
             The downloaded file content as bytes.
         """
         result = await download(self._transport, name)
         return base64.b64decode(result["result"]["binary"])
->>>>>>> 22ef062b
 
     async def download_file(self, name: str, local_path: Optional[Path] = None) -> None:
         """
@@ -134,16 +113,12 @@
             name: The name of the file to download.
             local_path: The local path to save the downloaded file. If not provided, uses the name as the path.
         """
-<<<<<<< HEAD
-        await download_file(self._transport, name, local_path)
-=======
         if local_path is None:
             local_path = Path(name)
 
         result = await self.download(name)
         with open(local_path, "wb") as f:
             f.write(result)
->>>>>>> 22ef062b
 
     async def start_simulation(
         self,
@@ -297,32 +272,10 @@
         """
         return await set_control(self._transport, part=part, control=control, value=value)
 
-<<<<<<< HEAD
-    async def framebuffer_read(self, id: str) -> ResponseMessage:
-        """Read the current framebuffer for the given device id."""
-        return await framebuffer_read(self._transport, id=id)
-
-    async def framebuffer_png_bytes(self, id: str) -> bytes:
-        """Return the current framebuffer as PNG bytes."""
-        return await framebuffer_png_bytes(self._transport, id=id)
-
-    async def save_framebuffer_png(self, id: str, path: Path, overwrite: bool = True) -> Path:
-        """Save the current framebuffer as a PNG file."""
-        return await save_framebuffer_png(self._transport, id=id, path=path, overwrite=overwrite)
-
-    async def compare_framebuffer_png(
-        self, id: str, reference: Path, save_mismatch: Optional[Path] = None
-    ) -> bool:
-        """Compare the current framebuffer with a reference PNG file."""
-        return await compare_framebuffer_png(
-            self._transport, id=id, reference=reference, save_mismatch=save_mismatch
-        )
-=======
     async def read_framebuffer_png_bytes(self, id: str) -> bytes:
         """Return the current framebuffer as PNG bytes."""
         return await read_framebuffer_png_bytes(self._transport, id=id)
 
     async def save_framebuffer_png(self, id: str, path: Path, overwrite: bool = True) -> Path:
         """Save the current framebuffer as a PNG file."""
-        return await save_framebuffer_png(self._transport, id=id, path=path, overwrite=overwrite)
->>>>>>> 22ef062b
+        return await save_framebuffer_png(self._transport, id=id, path=path, overwrite=overwrite)